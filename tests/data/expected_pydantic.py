--- conflicted
+++ resolved
@@ -105,12 +105,6 @@
         validate_assignment = True,
     ) # type: ignore
 
-<<<<<<< HEAD
-    name: str = "2"
-    number: Union[None,float,str] = 1
-    test2: list[Test2] = Field(default_factory=list)
-    ontology: Optional[Optional[Ontology]] = Field(default=None)
-=======
     name: str = Field(
         default= "2",
         description="""The name of the test. This is a unique identifier
@@ -131,7 +125,6 @@
         default=None,
         description="""""",
     )
->>>>>>> f4dbe6d1
 
     # JSON-LD fields
     ld_id: str = Field(
@@ -265,10 +258,6 @@
         validate_assignment = True,
     ) # type: ignore
 
-<<<<<<< HEAD
-    names: list[str] = Field(default_factory=list)
-    number: Optional[Optional[float]] = Field(default=None)
-=======
     names: list[str] = Field(
         default_factory=list,
         description="""""",
@@ -277,7 +266,6 @@
         default=None,
         description="""""",
     )
->>>>>>> f4dbe6d1
 
     # JSON-LD fields
     ld_id: str = Field(
